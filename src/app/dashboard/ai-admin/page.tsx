"use client";

import { useEffect, useRef, useState } from "react";
import { trpc } from "@/lib/trpc/client";
import { Loader2, Send, Code, History, CheckCircle, XCircle, AlertCircle, RefreshCw } from "lucide-react";

interface Message {
  role: "user" | "assistant" | "system";
  content: string;
  timestamp: Date;
  patchId?: string;
}

interface Patch {
  id: string;
  description: string;
  files: Array<{
    path: string;
    content: string;
    action: "create" | "update" | "delete";
  }>;
  status: "pending" | "applied" | "failed";
  createdAt: Date;
  appliedAt?: Date;
  error?: string;
}

// Type for patch history records from the API
interface PatchRecord {
  id: string;
  timestamp: Date | string;
  request: string;
  patch: string;
  files: string[];
  status: "pending" | "applied" | "failed" | "rolled_back";
  error?: string;
}

// Force rebuild - using generatePatch endpoint
export default function AIAdminPage() {
  const [messages, setMessages] = useState<Message[]>([
    {
      role: "system",
      content: "Welcome to AI Admin! I can help you analyze code, generate patches, and manage your codebase. What would you like to do?",
      timestamp: new Date(),
    },
  ]);
  const [input, setInput] = useState("");
  const [isLoading, setIsLoading] = useState(false);
  const messagesContainerRef = useRef<HTMLDivElement | null>(null);
  const isInitialScrollRef = useRef(true);
  const [activeTab, setActiveTab] = useState<"chat" | "patches" | "analysis">("chat");

  // tRPC mutations and queries
  const generatePatchMutation = trpc.aiAdmin.generatePatch.useMutation();
  const applyPatchMutation = trpc.aiAdmin.applyPatch.useMutation();
  const rollbackPatchMutation = trpc.aiAdmin.rollbackPatch.useMutation();
  const { data: patchHistory, refetch: refetchHistory } = trpc.aiAdmin.getPatchHistory.useQuery();
  const { data: codebaseAnalysis, refetch: refetchAnalysis } = trpc.aiAdmin.analyzeCodebase.useQuery();

  const handleSendMessage = async () => {
    if (!input.trim() || isLoading) return;

    const userMessage: Message = {
      role: "user",
      content: input,
      timestamp: new Date(),
    };

    setMessages((prev) => [...prev, userMessage]);
    setInput("");
    setIsLoading(true);

    try {
      // Generate patch from natural language request
      const result = await generatePatchMutation.mutateAsync({
        request: input.trim(),
      });

      if (result.success && result.data) {
        const files = Array.isArray(result.data.files) ? result.data.files : [];
        const filesCount = files.length;
        const description = typeof result.data.description === "string" ? result.data.description : "N/A";
        const patchId = typeof result.data.id === "string" ? result.data.id : "";

        const assistantMessage: Message = {
          role: "assistant",
          content: `Patch generated successfully!\n\n**Description:** ${description}\n\n**Files to be modified:** ${filesCount}\n\nWould you like me to apply this patch?`,
          timestamp: new Date(),
          patchId,
        };

        setMessages((prev) => [...prev, assistantMessage]);
        refetchHistory();
      }
    } catch (error) {
      const errorMessage: Message = {
        role: "assistant",
        content: `Error: ${error instanceof Error ? error.message : "Failed to generate patch"}`,
        timestamp: new Date(),
      };
      setMessages((prev) => [...prev, errorMessage]);
    } finally {
      setIsLoading(false);
    }
  };

  const handleApplyPatch = async (patchId: string) => {
    setIsLoading(true);
    try {
      const result = await applyPatchMutation.mutateAsync({ patchId });

      if (result.success) {
        const successMessage: Message = {
          role: "system",
          content: "Patch applied successfully! The changes have been written to the filesystem.",
          timestamp: new Date(),
        };
        setMessages((prev) => [...prev, successMessage]);
        refetchHistory();
      }
    } catch (error) {
      const errorMessage: Message = {
        role: "system",
        content: `Failed to apply patch: ${error instanceof Error ? error.message : "Unknown error"}`,
        timestamp: new Date(),
      };
      setMessages((prev) => [...prev, errorMessage]);
    } finally {
      setIsLoading(false);
    }
  };

  const handleRollbackPatch = async (patchId: string) => {
    setIsLoading(true);
    try {
      const result = await rollbackPatchMutation.mutateAsync({ patchId });

      if (result.success) {
        refetchHistory();
      }
    } catch (error) {
      console.error("Rollback failed:", error);
    } finally {
      setIsLoading(false);
    }
  };

<<<<<<< HEAD
  /**
   * Returns a status icon component based on the patch status.
   *
   * @param status - The status of the patch.
   * @returns The corresponding status icon element or null.
   */
  const getStatusIcon = (status: Patch["status"]): React.ReactElement | null => {
=======
  const getStatusIcon = (status: Patch["status"]): JSX.Element | null => {
>>>>>>> 9bbe0738
    switch (status) {
      case "applied":
        return <CheckCircle className="h-4 w-4 text-green-500" />;
      case "failed":
        return <XCircle className="h-4 w-4 text-red-500" />;
      case "pending":
        return <AlertCircle className="h-4 w-4 text-yellow-500" />;
      default:
        return null;
    }
  };

  useEffect(() => {
    // Ensure the scroll container is available before attempting to scroll
    const container = messagesContainerRef.current;

    if (!container) {
      return;
    }

    const scrollBehavior: ScrollBehavior = isInitialScrollRef.current ? "auto" : "smooth";

    container.scrollTo({
      top: container.scrollHeight,
      behavior: scrollBehavior,
    });

    if (isInitialScrollRef.current) {
      isInitialScrollRef.current = false;
    }
  }, [messages, isLoading]);

  return (
    <div className="container mx-auto py-8 space-y-6 max-w-7xl">
      {/* Header */}
      <div className="flex items-center justify-between">
        <div>
          <h1 className="text-3xl font-bold text-gray-900 dark:text-white">AI Admin</h1>
          <p className="text-gray-600 dark:text-gray-400">
            Manage your codebase with AI-powered analysis and patching
          </p>
        </div>
        <div className="flex items-center gap-2 px-3 py-1.5 bg-green-100 dark:bg-green-900/30 text-green-700 dark:text-green-400 rounded-full text-sm font-medium">
          <div className="h-2 w-2 rounded-full bg-green-500 animate-pulse"></div>
          <span>Admin Access</span>
        </div>
      </div>

      {/* Tabs */}
      <div className="border-b border-gray-200 dark:border-gray-700">
        <div className="flex space-x-8">
          <button
            onClick={() => setActiveTab("chat")}
            className={`flex items-center gap-2 py-4 px-1 border-b-2 font-medium text-sm ${
              activeTab === "chat"
                ? "border-blue-500 text-blue-600 dark:text-blue-400"
                : "border-transparent text-gray-500 hover:text-gray-700 hover:border-gray-300 dark:text-gray-400 dark:hover:text-gray-300"
            }`}
          >
            <Send className="h-4 w-4" />
            Chat
          </button>
          <button
            onClick={() => setActiveTab("patches")}
            className={`flex items-center gap-2 py-4 px-1 border-b-2 font-medium text-sm ${
              activeTab === "patches"
                ? "border-blue-500 text-blue-600 dark:text-blue-400"
                : "border-transparent text-gray-500 hover:text-gray-700 hover:border-gray-300 dark:text-gray-400 dark:hover:text-gray-300"
            }`}
          >
            <History className="h-4 w-4" />
            Patch History
          </button>
          <button
            onClick={() => setActiveTab("analysis")}
            className={`flex items-center gap-2 py-4 px-1 border-b-2 font-medium text-sm ${
              activeTab === "analysis"
                ? "border-blue-500 text-blue-600 dark:text-blue-400"
                : "border-transparent text-gray-500 hover:text-gray-700 hover:border-gray-300 dark:text-gray-400 dark:hover:text-gray-300"
            }`}
          >
            <Code className="h-4 w-4" />
            Codebase Analysis
          </button>
        </div>
      </div>

      {/* Chat Tab */}
      {activeTab === "chat" && (
        <div className="bg-white dark:bg-gray-800 rounded-lg shadow-sm border border-gray-200 dark:border-gray-700">
          <div className="p-6">
            <h2 className="text-xl font-semibold mb-2 text-gray-900 dark:text-white">AI Admin Chat</h2>
            <p className="text-gray-600 dark:text-gray-400 mb-4">
              Describe what you want to change, and I&apos;ll generate a patch for you
            </p>

            {/* Messages */}
            <div ref={messagesContainerRef} className="h-[500px] overflow-y-auto mb-4 space-y-4 pr-4">
              {messages.map((message, index) => (
                <div
                  key={index}
                  className={`flex ${message.role === "user" ? "justify-end" : "justify-start"}`}
                >
                  <div
                    className={`max-w-[80%] rounded-lg p-4 ${
                      message.role === "user"
                        ? "bg-blue-600 text-white"
                        : message.role === "system"
                        ? "bg-gray-100 dark:bg-gray-700 text-gray-900 dark:text-white"
                        : "bg-gray-200 dark:bg-gray-700 text-gray-900 dark:text-white"
                    }`}
                  >
                    <p className="text-sm whitespace-pre-wrap">{message.content}</p>
                    <p className="text-xs opacity-70 mt-2">
                      {message.timestamp.toLocaleTimeString()}
                    </p>
                    {message.patchId && (
                      <button
                        onClick={() => handleApplyPatch(message.patchId!)}
                        disabled={isLoading}
                        className="mt-2 px-3 py-1.5 bg-white text-blue-600 rounded text-sm font-medium hover:bg-gray-100 disabled:opacity-50 disabled:cursor-not-allowed"
                      >
                        Apply Patch
                      </button>
                    )}
                  </div>
                </div>
              ))}
              {isLoading && (
                <div className="flex justify-start">
                  <div className="bg-gray-200 dark:bg-gray-700 rounded-lg p-4">
                    <Loader2 className="h-4 w-4 animate-spin text-gray-900 dark:text-white" />
                  </div>
                </div>
              )}
            </div>

            {/* Input */}
            <div className="flex gap-2">
              <input
                type="text"
                placeholder="Describe the changes you want to make..."
                value={input}
                onChange={(e) => setInput(e.target.value)}
                onKeyDown={(e) => {
                  if (e.key === "Enter" && !e.shiftKey) {
                    e.preventDefault();
                    handleSendMessage();
                  }
                }}
                disabled={isLoading}
                className="flex-1 px-4 py-2 border border-gray-300 dark:border-gray-600 rounded-lg focus:outline-none focus:ring-2 focus:ring-blue-500 dark:bg-gray-700 dark:text-white disabled:opacity-50 disabled:cursor-not-allowed"
              />
              <button
                onClick={handleSendMessage}
                disabled={isLoading || !input.trim()}
                className="px-4 py-2 bg-blue-600 text-white rounded-lg hover:bg-blue-700 focus:outline-none focus:ring-2 focus:ring-blue-500 disabled:opacity-50 disabled:cursor-not-allowed flex items-center gap-2"
              >
                {isLoading ? (
                  <Loader2 className="h-4 w-4 animate-spin" />
                ) : (
                  <Send className="h-4 w-4" />
                )}
              </button>
            </div>
          </div>
        </div>
      )}

      {/* Patch History Tab */}
      {activeTab === "patches" && (
        <div className="space-y-4">
          <div className="flex justify-between items-center">
            <h2 className="text-2xl font-bold text-gray-900 dark:text-white">Patch History</h2>
            <button
              onClick={() => refetchHistory()}
              className="flex items-center gap-2 px-3 py-1.5 text-sm border border-gray-300 dark:border-gray-600 rounded-lg hover:bg-gray-50 dark:hover:bg-gray-700 text-gray-700 dark:text-gray-300"
            >
              <RefreshCw className="h-4 w-4" />
              Refresh
            </button>
          </div>

          <div className="space-y-4">
            {patchHistory?.data && patchHistory.data.length > 0 ? (
              patchHistory.data.map((patchRecord: PatchRecord) => {
                // Convert PatchRecord to display format
                const timestamp = typeof patchRecord.timestamp === "string" 
                  ? new Date(patchRecord.timestamp) 
                  : patchRecord.timestamp;
                const description = patchRecord.request || "No description";
                const files = patchRecord.files || [];

                return (
                  <div
                    key={patchRecord.id}
                    className="bg-white dark:bg-gray-800 rounded-lg shadow-sm border border-gray-200 dark:border-gray-700 p-6"
                  >
                    <div className="flex items-start justify-between mb-4">
                      <div className="space-y-1">
                        <div className="flex items-center gap-2">
                          {getStatusIcon(patchRecord.status as Patch["status"])}
                          <h3 className="text-lg font-semibold text-gray-900 dark:text-white">
                            {description}
                          </h3>
                        </div>
                        <p className="text-sm text-gray-600 dark:text-gray-400">
                          Created: {timestamp instanceof Date ? timestamp.toLocaleString() : new Date(timestamp).toLocaleString()}
                        </p>
                      </div>
                      <span
                        className={`px-2 py-1 text-xs font-medium rounded ${
                          patchRecord.status === "applied"
                            ? "bg-green-100 text-green-700 dark:bg-green-900/30 dark:text-green-400"
                            : patchRecord.status === "failed"
                            ? "bg-red-100 text-red-700 dark:bg-red-900/30 dark:text-red-400"
                            : "bg-yellow-100 text-yellow-700 dark:bg-yellow-900/30 dark:text-yellow-400"
                        }`}
                      >
                        {patchRecord.status}
                      </span>
                    </div>

                    <div className="space-y-4">
                      <div>
                        <h4 className="text-sm font-semibold mb-2 text-gray-900 dark:text-white">
                          Files Modified:
                        </h4>
                        <div className="space-y-1">
                          {files.length > 0 ? (
                            files.map((filePath, idx) => (
                              <div
                                key={idx}
                                className="flex items-center gap-2 text-sm text-gray-600 dark:text-gray-400"
                              >
                                <span className="px-2 py-0.5 text-xs rounded bg-blue-100 text-blue-700 dark:bg-blue-900/30 dark:text-blue-400">
                                  update
                                </span>
                                <code className="text-xs">{filePath}</code>
                              </div>
                            ))
                          ) : (
                            <p className="text-sm text-gray-500 dark:text-gray-400">No files listed</p>
                          )}
                        </div>
                      </div>

                      {patchRecord.error && (
                        <div className="bg-red-50 dark:bg-red-900/20 text-red-700 dark:text-red-400 p-3 rounded-md text-sm">
                          <strong>Error:</strong> {patchRecord.error}
                        </div>
                      )}

                      <div className="flex gap-2">
                        {patchRecord.status === "pending" && (
                          <button
                            onClick={() => handleApplyPatch(patchRecord.id)}
                            disabled={isLoading}
                            className="px-3 py-1.5 bg-blue-600 text-white rounded text-sm font-medium hover:bg-blue-700 disabled:opacity-50 disabled:cursor-not-allowed"
                          >
                            Apply Patch
                          </button>
                        )}
                        {(patchRecord.status === "applied" || patchRecord.status === "rolled_back") && (
                          <button
                            onClick={() => handleRollbackPatch(patchRecord.id)}
                            disabled={isLoading}
                            className="px-3 py-1.5 border border-gray-300 dark:border-gray-600 text-gray-700 dark:text-gray-300 rounded text-sm font-medium hover:bg-gray-50 dark:hover:bg-gray-700 disabled:opacity-50 disabled:cursor-not-allowed"
                          >
                            Rollback
                          </button>
                        )}
                      </div>
                    </div>
                  </div>
                );
              })
            ) : (
              <div className="bg-white dark:bg-gray-800 rounded-lg shadow-sm border border-gray-200 dark:border-gray-700 p-8 text-center text-gray-600 dark:text-gray-400">
                No patches yet. Start a conversation in the Chat tab to generate patches.
              </div>
            )}
          </div>
        </div>
      )}

      {/* Codebase Analysis Tab */}
      {activeTab === "analysis" && (
        <div className="space-y-4">
          <div className="flex justify-between items-center">
            <h2 className="text-2xl font-bold text-gray-900 dark:text-white">Codebase Analysis</h2>
            <button
              onClick={() => refetchAnalysis()}
              className="flex items-center gap-2 px-3 py-1.5 text-sm border border-gray-300 dark:border-gray-600 rounded-lg hover:bg-gray-50 dark:hover:bg-gray-700 text-gray-700 dark:text-gray-300"
            >
              <RefreshCw className="h-4 w-4" />
              Refresh
            </button>
          </div>

          {codebaseAnalysis?.data ? (
            <div className="bg-white dark:bg-gray-800 rounded-lg shadow-sm border border-gray-200 dark:border-gray-700 p-6">
              <h3 className="text-lg font-semibold mb-2 text-gray-900 dark:text-white">
                Analysis Results
              </h3>
              <p className="text-gray-600 dark:text-gray-400 mb-4">
                Comprehensive analysis of your codebase structure and patterns
              </p>
              <pre className="bg-gray-100 dark:bg-gray-900 p-4 rounded-md overflow-auto text-sm text-gray-900 dark:text-gray-100">
                {JSON.stringify(codebaseAnalysis.data, null, 2)}
              </pre>
            </div>
          ) : (
            <div className="bg-white dark:bg-gray-800 rounded-lg shadow-sm border border-gray-200 dark:border-gray-700 p-8 text-center">
              <Loader2 className="h-8 w-8 animate-spin mx-auto mb-4 text-gray-900 dark:text-white" />
              <p className="text-gray-600 dark:text-gray-400">Analyzing codebase...</p>
            </div>
          )}
        </div>
      )}
    </div>
  );
}<|MERGE_RESOLUTION|>--- conflicted
+++ resolved
@@ -146,7 +146,6 @@
     }
   };
 
-<<<<<<< HEAD
   /**
    * Returns a status icon component based on the patch status.
    *
@@ -154,9 +153,6 @@
    * @returns The corresponding status icon element or null.
    */
   const getStatusIcon = (status: Patch["status"]): React.ReactElement | null => {
-=======
-  const getStatusIcon = (status: Patch["status"]): JSX.Element | null => {
->>>>>>> 9bbe0738
     switch (status) {
       case "applied":
         return <CheckCircle className="h-4 w-4 text-green-500" />;
