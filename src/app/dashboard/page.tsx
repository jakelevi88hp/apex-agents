'use client';

import { useEffect, useState } from 'react';
import { Bot, Workflow, Zap, TrendingUp, CheckCircle, Clock, Loader2 } from 'lucide-react';
import { LineChart, Line, ResponsiveContainer } from 'recharts';
import { trpc } from '@/lib/trpc/client';
<<<<<<< HEAD
import VoiceCommandPanel from '@/components/VoiceCommandPanel';
=======
import { UserSuggestionsPanel } from '@/components/dashboard/UserSuggestions';
>>>>>>> 23072835

// Animated counter component
function AnimatedCounter({ value, duration = 1000 }: { value: number; duration?: number }) {
  const [count, setCount] = useState(0);

  useEffect(() => {
    let startTime: number;
    let animationFrame: number;

    const animate = (timestamp: number) => {
      if (!startTime) startTime = timestamp;
      const progress = Math.min((timestamp - startTime) / duration, 1);

      setCount(Math.floor(progress * value));

      if (progress < 1) {
        animationFrame = requestAnimationFrame(animate);
      }
    };

    animationFrame = requestAnimationFrame(animate);
    return () => cancelAnimationFrame(animationFrame);
  }, [value, duration]);

  return <span>{count}</span>;
}

export default function DashboardPage() {
  const [mounted, setMounted] = useState(false);

  useEffect(() => {
    setMounted(true);
  }, []);

  // Fetch real metrics from database
  const { data: metrics, isLoading: metricsLoading } = trpc.analytics.getDashboardMetrics.useQuery();
  const { data: agentsSparkline } = trpc.analytics.getSparklineData.useQuery({ metric: 'agents' });
  const { data: workflowsSparkline } = trpc.analytics.getSparklineData.useQuery({ metric: 'workflows' });
  const { data: executionsSparkline } = trpc.analytics.getSparklineData.useQuery({ metric: 'executions' });
  const { data: recentActivity } = trpc.analytics.getRecentActivity.useQuery({ limit: 5 });

  // Transform sparkline data for charts
  const agentsData = agentsSparkline?.map((value) => ({ value })) || [];
  const workflowsData = workflowsSparkline?.map((value) => ({ value })) || [];
  const executionsData = executionsSparkline?.map((value) => ({ value })) || [];

    // Calculate progress percentages
    const agentsProgress = metrics ? Math.min((metrics.activeAgents / 15) * 100, 100) : 0;
    const workflowsProgress = metrics ? Math.min((metrics.workflows / 12) * 100, 100) : 0;
    const executionsProgress = metrics ? Math.min((metrics.executionsToday / 300) * 100, 100) : 0;

<<<<<<< HEAD
    if (metricsLoading) {
      return (
        <div className="flex items-center justify-center h-96">
          <Loader2 className="w-8 h-8 text-purple-400 animate-spin" />
        </div>
      );
    }

    return (
      <div>
        {/* Hero Section with Gradient */}
        <div className="mb-8 p-8 rounded-lg bg-gradient-to-r from-purple-900/50 to-blue-900/50 border border-purple-500/30 relative overflow-hidden">
          {/* Animated background effect */}
          <div className="absolute inset-0 bg-gradient-to-r from-purple-500/10 to-blue-500/10 animate-pulse"></div>
          <div className="relative z-10">
            <h1 className="text-4xl font-bold text-white mb-2">Welcome to Apex Agents</h1>
            <p className="text-gray-300">Manage your AI agents, workflows, and knowledge base</p>
          </div>
        </div>

        {/* Voice Command Panel */}
        <VoiceCommandPanel />

        {/* Metric Cards with Sparklines and Animations */}
        <div className="grid md:grid-cols-3 gap-6 mb-8">
=======
  if (metricsLoading) {
    return (
      <div className="flex h-96 items-center justify-center">
        <Loader2 className="h-8 w-8 animate-spin text-purple-400" />
      </div>
    );
  }

  return (
    <div className="space-y-8">
      {/* Hero Section with Gradient */}
      <div className="relative overflow-hidden rounded-lg border border-purple-500/30 bg-gradient-to-r from-purple-900/50 to-blue-900/50 p-8">
        <div className="absolute inset-0 animate-pulse bg-gradient-to-r from-purple-500/10 to-blue-500/10" />
        <div className="relative z-10">
          <h1 className="mb-2 text-4xl font-bold text-white">Welcome to Apex Agents</h1>
          <p className="text-gray-300">Manage your AI agents, workflows, and knowledge base</p>
        </div>
      </div>

      {/* Metric Cards with Sparklines and Animations */}
      <div className="grid gap-6 md:grid-cols-3">
>>>>>>> 23072835
        {/* Active Agents Card */}
        <div className="group relative cursor-pointer overflow-hidden rounded-lg border border-gray-700 bg-gray-800 p-6 shadow-lg transition-all duration-300 hover:-translate-y-1 hover:border-purple-500/50 hover:shadow-2xl hover:shadow-purple-500/20">
          <div className="absolute inset-0 bg-gradient-to-br from-purple-500/0 to-purple-500/0 transition-all duration-300 group-hover:from-purple-500/10 group-hover:to-transparent" />
          <div className="relative z-10">
            <div className="mb-4 flex items-center justify-between">
              <div className="text-sm font-medium text-gray-300">Active Agents</div>
              <div className="rounded-lg bg-purple-500/20 p-2 transition-all duration-300 group-hover:bg-purple-500/30 group-hover:scale-110">
                <Bot className="h-5 w-5 text-purple-400" />
              </div>
            </div>
            <div className="mb-2 text-4xl font-bold text-white">
              {mounted && metrics ? <AnimatedCounter value={metrics.activeAgents} /> : metrics?.activeAgents || 0}
            </div>
            <div className="mb-2 -mx-2 h-12">
              <ResponsiveContainer width="100%" height="100%">
                <LineChart data={agentsData}>
                  <Line type="monotone" dataKey="value" stroke="#A855F7" strokeWidth={2} dot={false} />
                </LineChart>
              </ResponsiveContainer>
            </div>
            <div className="h-2 overflow-hidden rounded-full bg-gray-700">
              <div
                className="h-full rounded-full bg-gradient-to-r from-purple-600 to-purple-400 transition-all duration-1000 ease-out"
                style={{ width: `${agentsProgress}%` }}
              />
            </div>
            <div className="mt-2 flex items-center gap-2 text-sm text-gray-400">
              <TrendingUp className="h-4 w-4 text-green-400" />
              <span>7-day trend</span>
            </div>
          </div>
        </div>

        {/* Workflows Card */}
        <div className="group relative cursor-pointer overflow-hidden rounded-lg border border-gray-700 bg-gray-800 p-6 shadow-lg transition-all duration-300 hover:-translate-y-1 hover:border-blue-500/50 hover:shadow-2xl hover:shadow-blue-500/20">
          <div className="absolute inset-0 bg-gradient-to-br from-blue-500/0 to-blue-500/0 transition-all duration-300 group-hover:from-blue-500/10 group-hover:to-transparent" />
          <div className="relative z-10">
            <div className="mb-4 flex items-center justify-between">
              <div className="text-sm font-medium text-gray-300">Workflows</div>
              <div className="rounded-lg bg-blue-500/20 p-2 transition-all duration-300 group-hover:bg-blue-500/30 group-hover:scale-110">
                <Workflow className="h-5 w-5 text-blue-400" />
              </div>
            </div>
            <div className="mb-2 text-4xl font-bold text-white">
              {mounted && metrics ? <AnimatedCounter value={metrics.workflows} /> : metrics?.workflows || 0}
            </div>
            <div className="mb-2 -mx-2 h-12">
              <ResponsiveContainer width="100%" height="100%">
                <LineChart data={workflowsData}>
                  <Line type="monotone" dataKey="value" stroke="#3B82F6" strokeWidth={2} dot={false} />
                </LineChart>
              </ResponsiveContainer>
            </div>
            <div className="h-2 overflow-hidden rounded-full bg-gray-700">
              <div
                className="h-full rounded-full bg-gradient-to-r from-blue-600 to-blue-400 transition-all duration-1000 ease-out"
                style={{ width: `${workflowsProgress}%` }}
              />
            </div>
            <div className="mt-2 flex items-center gap-2 text-sm text-gray-400">
              <TrendingUp className="h-4 w-4 text-green-400" />
              <span>7-day trend</span>
            </div>
          </div>
        </div>

        {/* Executions Today Card */}
        <div className="group relative cursor-pointer overflow-hidden rounded-lg border border-gray-700 bg-gray-800 p-6 shadow-lg transition-all duration-300 hover:-translate-y-1 hover:border-cyan-500/50 hover:shadow-2xl hover:shadow-cyan-500/20">
          <div className="absolute inset-0 bg-gradient-to-br from-cyan-500/0 to-cyan-500/0 transition-all duration-300 group-hover:from-cyan-500/10 group-hover:to-transparent" />
          <div className="relative z-10">
            <div className="mb-4 flex items-center justify-between">
              <div className="text-sm font-medium text-gray-300">Executions Today</div>
              <div className="rounded-lg bg-cyan-500/20 p-2 transition-all duration-300 group-hover:bg-cyan-500/30 group-hover:scale-110">
                <Zap className="h-5 w-5 text-cyan-400" />
              </div>
            </div>
            <div className="mb-2 text-4xl font-bold text-white">
              {mounted && metrics ? <AnimatedCounter value={metrics.executionsToday} /> : metrics?.executionsToday || 0}
            </div>
            <div className="mb-2 -mx-2 h-12">
              <ResponsiveContainer width="100%" height="100%">
                <LineChart data={executionsData}>
                  <Line type="monotone" dataKey="value" stroke="#06B6D4" strokeWidth={2} dot={false} />
                </LineChart>
              </ResponsiveContainer>
            </div>
            <div className="h-2 overflow-hidden rounded-full bg-gray-700">
              <div
                className="h-full rounded-full bg-gradient-to-r from-cyan-600 to-cyan-400 transition-all duration-1000 ease-out"
                style={{ width: `${executionsProgress}%` }}
              />
            </div>
            <div className="mt-2 flex items-center gap-2 text-sm text-gray-400">
              <TrendingUp className="h-4 w-4 text-green-400" />
              <span>
                {metrics?.executionsTrend.direction === 'up' ? '+' : ''}
                {metrics?.executionsTrend.change.toFixed(1)}% vs yesterday
              </span>
            </div>
          </div>
        </div>
      </div>

      {/* Recent Activity */}
      <div className="rounded-lg border border-gray-700 bg-gray-800 p-6 shadow-lg">
        <h2 className="mb-4 text-xl font-bold text-white">Recent Activity</h2>
        <div className="space-y-3">
          {recentActivity && recentActivity.length > 0 ? (
            recentActivity.map((activity) => (
              <div
                key={activity.id}
                className="flex items-center justify-between rounded-lg border border-gray-600 bg-gray-700/50 p-4 transition-colors hover:border-purple-500/50"
              >
                <div className="flex items-center gap-3">
                  <div
                    className={`rounded-lg p-2 ${
                      activity.status === 'completed'
                        ? 'bg-green-500/20'
                        : activity.status === 'running'
                        ? 'bg-blue-500/20'
                        : 'bg-red-500/20'
                    }`}
                  >
                    {activity.status === 'completed' ? (
                      <CheckCircle className="h-5 w-5 text-green-400" />
                    ) : activity.status === 'running' ? (
                      <Clock className="h-5 w-5 animate-pulse text-blue-400" />
                    ) : (
                      <Clock className="h-5 w-5 text-red-400" />
                    )}
                  </div>
                  <div>
                    <div className="font-medium text-white">{activity.name}</div>
                    <div className="text-sm text-gray-400">
                      {activity.type} • {activity.status}
                      {activity.durationMs && ` • ${(activity.durationMs / 1000).toFixed(1)}s`}
                    </div>
                  </div>
                </div>
                <div className="text-sm text-gray-400">
                  {new Date(activity.startedAt).toLocaleTimeString()}
                </div>
              </div>
            ))
          ) : (
            <div className="py-8 text-center text-gray-400">
              <Clock className="mx-auto mb-2 h-12 w-12 opacity-50" />
              <p>No recent activity</p>
              <p className="mt-1 text-sm">Execute workflows or agents to see activity here</p>
            </div>
          )}
        </div>
      </div>

      <div className="rounded-lg border border-gray-700 bg-gray-800 p-6">
        <UserSuggestionsPanel />
      </div>
    </div>
  );
}<|MERGE_RESOLUTION|>--- conflicted
+++ resolved
@@ -4,11 +4,7 @@
 import { Bot, Workflow, Zap, TrendingUp, CheckCircle, Clock, Loader2 } from 'lucide-react';
 import { LineChart, Line, ResponsiveContainer } from 'recharts';
 import { trpc } from '@/lib/trpc/client';
-<<<<<<< HEAD
 import VoiceCommandPanel from '@/components/VoiceCommandPanel';
-=======
-import { UserSuggestionsPanel } from '@/components/dashboard/UserSuggestions';
->>>>>>> 23072835
 
 // Animated counter component
 function AnimatedCounter({ value, duration = 1000 }: { value: number; duration?: number }) {
@@ -60,7 +56,6 @@
     const workflowsProgress = metrics ? Math.min((metrics.workflows / 12) * 100, 100) : 0;
     const executionsProgress = metrics ? Math.min((metrics.executionsToday / 300) * 100, 100) : 0;
 
-<<<<<<< HEAD
     if (metricsLoading) {
       return (
         <div className="flex items-center justify-center h-96">
@@ -86,29 +81,6 @@
 
         {/* Metric Cards with Sparklines and Animations */}
         <div className="grid md:grid-cols-3 gap-6 mb-8">
-=======
-  if (metricsLoading) {
-    return (
-      <div className="flex h-96 items-center justify-center">
-        <Loader2 className="h-8 w-8 animate-spin text-purple-400" />
-      </div>
-    );
-  }
-
-  return (
-    <div className="space-y-8">
-      {/* Hero Section with Gradient */}
-      <div className="relative overflow-hidden rounded-lg border border-purple-500/30 bg-gradient-to-r from-purple-900/50 to-blue-900/50 p-8">
-        <div className="absolute inset-0 animate-pulse bg-gradient-to-r from-purple-500/10 to-blue-500/10" />
-        <div className="relative z-10">
-          <h1 className="mb-2 text-4xl font-bold text-white">Welcome to Apex Agents</h1>
-          <p className="text-gray-300">Manage your AI agents, workflows, and knowledge base</p>
-        </div>
-      </div>
-
-      {/* Metric Cards with Sparklines and Animations */}
-      <div className="grid gap-6 md:grid-cols-3">
->>>>>>> 23072835
         {/* Active Agents Card */}
         <div className="group relative cursor-pointer overflow-hidden rounded-lg border border-gray-700 bg-gray-800 p-6 shadow-lg transition-all duration-300 hover:-translate-y-1 hover:border-purple-500/50 hover:shadow-2xl hover:shadow-purple-500/20">
           <div className="absolute inset-0 bg-gradient-to-br from-purple-500/0 to-purple-500/0 transition-all duration-300 group-hover:from-purple-500/10 group-hover:to-transparent" />
