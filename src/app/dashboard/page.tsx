'use client';
<<<<<<< HEAD
import { Bot, Workflow, Zap, TrendingUp, CheckCircle, Clock, Loader2 } from 'lucide-react';
import { LineChart, Line, ResponsiveContainer } from 'recharts';
import { trpc } from '@/lib/trpc/client';
import AnimatedCounter from '@/components/AnimatedCounter';
=======

import { useEffect, useState } from 'react';
import { Bot, Workflow, Zap, TrendingUp, CheckCircle, Clock, Loader2 } from 'lucide-react';
import { LineChart, Line, ResponsiveContainer } from 'recharts';
import { trpc } from '@/lib/trpc/client';
import VoiceCommandPanel from '@/components/VoiceCommandPanel';

// Animated counter component
function AnimatedCounter({ value, duration = 1000 }: { value: number; duration?: number }) {
  const [count, setCount] = useState(0);

  useEffect(() => {
    let startTime: number;
    let animationFrame: number;

    const animate = (timestamp: number) => {
      if (!startTime) startTime = timestamp;
      const progress = Math.min((timestamp - startTime) / duration, 1);

      setCount(Math.floor(progress * value));

      if (progress < 1) {
        animationFrame = requestAnimationFrame(animate);
      }
    };

    animationFrame = requestAnimationFrame(animate);
    return () => cancelAnimationFrame(animationFrame);
  }, [value, duration]);

  return <span>{count}</span>;
}
>>>>>>> fd5e4a78

export default function DashboardPage() {
  // Fetch real metrics from database
  const { data: metrics, isLoading: metricsLoading } = trpc.analytics.getDashboardMetrics.useQuery();
  const { data: agentsSparkline } = trpc.analytics.getSparklineData.useQuery({ metric: 'agents' });
  const { data: workflowsSparkline } = trpc.analytics.getSparklineData.useQuery({ metric: 'workflows' });
  const { data: executionsSparkline } = trpc.analytics.getSparklineData.useQuery({ metric: 'executions' });
  const { data: recentActivity } = trpc.analytics.getRecentActivity.useQuery({ limit: 5 });

  // Transform sparkline data for charts
  const agentsData = agentsSparkline?.map((value) => ({ value })) || [];
  const workflowsData = workflowsSparkline?.map((value) => ({ value })) || [];
  const executionsData = executionsSparkline?.map((value) => ({ value })) || [];

    // Calculate progress percentages
    const agentsProgress = metrics ? Math.min((metrics.activeAgents / 15) * 100, 100) : 0;
    const workflowsProgress = metrics ? Math.min((metrics.workflows / 12) * 100, 100) : 0;
    const executionsProgress = metrics ? Math.min((metrics.executionsToday / 300) * 100, 100) : 0;

    if (metricsLoading) {
      return (
        <div className="flex items-center justify-center h-96">
          <Loader2 className="w-8 h-8 text-purple-400 animate-spin" />
        </div>
      );
    }

    return (
      <div>
        {/* Hero Section with Gradient */}
        <div className="mb-8 p-8 rounded-lg bg-gradient-to-r from-purple-900/50 to-blue-900/50 border border-purple-500/30 relative overflow-hidden">
          {/* Animated background effect */}
          <div className="absolute inset-0 bg-gradient-to-r from-purple-500/10 to-blue-500/10 animate-pulse"></div>
          <div className="relative z-10">
            <h1 className="text-4xl font-bold text-white mb-2">Welcome to Apex Agents</h1>
            <p className="text-gray-300">Manage your AI agents, workflows, and knowledge base</p>
          </div>
        </div>

        {/* Voice Command Panel */}
        <VoiceCommandPanel />

        {/* Metric Cards with Sparklines and Animations */}
        <div className="grid md:grid-cols-3 gap-6 mb-8">
        {/* Active Agents Card */}
        <div className="group relative cursor-pointer overflow-hidden rounded-lg border border-gray-700 bg-gray-800 p-6 shadow-lg transition-all duration-300 hover:-translate-y-1 hover:border-purple-500/50 hover:shadow-2xl hover:shadow-purple-500/20">
          <div className="absolute inset-0 bg-gradient-to-br from-purple-500/0 to-purple-500/0 transition-all duration-300 group-hover:from-purple-500/10 group-hover:to-transparent" />
          <div className="relative z-10">
            <div className="mb-4 flex items-center justify-between">
              <div className="text-sm font-medium text-gray-300">Active Agents</div>
              <div className="rounded-lg bg-purple-500/20 p-2 transition-all duration-300 group-hover:bg-purple-500/30 group-hover:scale-110">
                <Bot className="h-5 w-5 text-purple-400" />
              </div>
            </div>
<<<<<<< HEAD
            
            <div className="text-4xl font-bold text-white mb-2">
                {metrics ? <AnimatedCounter value={metrics.activeAgents} /> : 0}
=======
            <div className="mb-2 text-4xl font-bold text-white">
              {mounted && metrics ? <AnimatedCounter value={metrics.activeAgents} /> : metrics?.activeAgents || 0}
>>>>>>> fd5e4a78
            </div>
            <div className="mb-2 -mx-2 h-12">
              <ResponsiveContainer width="100%" height="100%">
                <LineChart data={agentsData}>
                  <Line type="monotone" dataKey="value" stroke="#A855F7" strokeWidth={2} dot={false} />
                </LineChart>
              </ResponsiveContainer>
            </div>
            <div className="h-2 overflow-hidden rounded-full bg-gray-700">
              <div
                className="h-full rounded-full bg-gradient-to-r from-purple-600 to-purple-400 transition-all duration-1000 ease-out"
                style={{ width: `${agentsProgress}%` }}
              />
            </div>
            <div className="mt-2 flex items-center gap-2 text-sm text-gray-400">
              <TrendingUp className="h-4 w-4 text-green-400" />
              <span>7-day trend</span>
            </div>
          </div>
        </div>

        {/* Workflows Card */}
        <div className="group relative cursor-pointer overflow-hidden rounded-lg border border-gray-700 bg-gray-800 p-6 shadow-lg transition-all duration-300 hover:-translate-y-1 hover:border-blue-500/50 hover:shadow-2xl hover:shadow-blue-500/20">
          <div className="absolute inset-0 bg-gradient-to-br from-blue-500/0 to-blue-500/0 transition-all duration-300 group-hover:from-blue-500/10 group-hover:to-transparent" />
          <div className="relative z-10">
            <div className="mb-4 flex items-center justify-between">
              <div className="text-sm font-medium text-gray-300">Workflows</div>
              <div className="rounded-lg bg-blue-500/20 p-2 transition-all duration-300 group-hover:bg-blue-500/30 group-hover:scale-110">
                <Workflow className="h-5 w-5 text-blue-400" />
              </div>
            </div>
<<<<<<< HEAD
            
            <div className="text-4xl font-bold text-white mb-2">
                {metrics ? <AnimatedCounter value={metrics.workflows} /> : 0}
=======
            <div className="mb-2 text-4xl font-bold text-white">
              {mounted && metrics ? <AnimatedCounter value={metrics.workflows} /> : metrics?.workflows || 0}
>>>>>>> fd5e4a78
            </div>
            <div className="mb-2 -mx-2 h-12">
              <ResponsiveContainer width="100%" height="100%">
                <LineChart data={workflowsData}>
                  <Line type="monotone" dataKey="value" stroke="#3B82F6" strokeWidth={2} dot={false} />
                </LineChart>
              </ResponsiveContainer>
            </div>
            <div className="h-2 overflow-hidden rounded-full bg-gray-700">
              <div
                className="h-full rounded-full bg-gradient-to-r from-blue-600 to-blue-400 transition-all duration-1000 ease-out"
                style={{ width: `${workflowsProgress}%` }}
              />
            </div>
            <div className="mt-2 flex items-center gap-2 text-sm text-gray-400">
              <TrendingUp className="h-4 w-4 text-green-400" />
              <span>7-day trend</span>
            </div>
          </div>
        </div>

        {/* Executions Today Card */}
        <div className="group relative cursor-pointer overflow-hidden rounded-lg border border-gray-700 bg-gray-800 p-6 shadow-lg transition-all duration-300 hover:-translate-y-1 hover:border-cyan-500/50 hover:shadow-2xl hover:shadow-cyan-500/20">
          <div className="absolute inset-0 bg-gradient-to-br from-cyan-500/0 to-cyan-500/0 transition-all duration-300 group-hover:from-cyan-500/10 group-hover:to-transparent" />
          <div className="relative z-10">
            <div className="mb-4 flex items-center justify-between">
              <div className="text-sm font-medium text-gray-300">Executions Today</div>
              <div className="rounded-lg bg-cyan-500/20 p-2 transition-all duration-300 group-hover:bg-cyan-500/30 group-hover:scale-110">
                <Zap className="h-5 w-5 text-cyan-400" />
              </div>
            </div>
<<<<<<< HEAD
            
            <div className="text-4xl font-bold text-white mb-2">
                {metrics ? <AnimatedCounter value={metrics.executionsToday} /> : 0}
=======
            <div className="mb-2 text-4xl font-bold text-white">
              {mounted && metrics ? <AnimatedCounter value={metrics.executionsToday} /> : metrics?.executionsToday || 0}
>>>>>>> fd5e4a78
            </div>
            <div className="mb-2 -mx-2 h-12">
              <ResponsiveContainer width="100%" height="100%">
                <LineChart data={executionsData}>
                  <Line type="monotone" dataKey="value" stroke="#06B6D4" strokeWidth={2} dot={false} />
                </LineChart>
              </ResponsiveContainer>
            </div>
            <div className="h-2 overflow-hidden rounded-full bg-gray-700">
              <div
                className="h-full rounded-full bg-gradient-to-r from-cyan-600 to-cyan-400 transition-all duration-1000 ease-out"
                style={{ width: `${executionsProgress}%` }}
              />
            </div>
            <div className="mt-2 flex items-center gap-2 text-sm text-gray-400">
              <TrendingUp className="h-4 w-4 text-green-400" />
              <span>
                {metrics?.executionsTrend.direction === 'up' ? '+' : ''}
                {metrics?.executionsTrend.change.toFixed(1)}% vs yesterday
              </span>
            </div>
          </div>
        </div>
      </div>

      {/* Recent Activity */}
      <div className="rounded-lg border border-gray-700 bg-gray-800 p-6 shadow-lg">
        <h2 className="mb-4 text-xl font-bold text-white">Recent Activity</h2>
        <div className="space-y-3">
          {recentActivity && recentActivity.length > 0 ? (
            recentActivity.map((activity) => (
              <div
                key={activity.id}
                className="flex items-center justify-between rounded-lg border border-gray-600 bg-gray-700/50 p-4 transition-colors hover:border-purple-500/50"
              >
                <div className="flex items-center gap-3">
                  <div
                    className={`rounded-lg p-2 ${
                      activity.status === 'completed'
                        ? 'bg-green-500/20'
                        : activity.status === 'running'
                        ? 'bg-blue-500/20'
                        : 'bg-red-500/20'
                    }`}
                  >
                    {activity.status === 'completed' ? (
                      <CheckCircle className="h-5 w-5 text-green-400" />
                    ) : activity.status === 'running' ? (
                      <Clock className="h-5 w-5 animate-pulse text-blue-400" />
                    ) : (
                      <Clock className="h-5 w-5 text-red-400" />
                    )}
                  </div>
                  <div>
                    <div className="font-medium text-white">{activity.name}</div>
                    <div className="text-sm text-gray-400">
                      {activity.type} • {activity.status}
                      {activity.durationMs && ` • ${(activity.durationMs / 1000).toFixed(1)}s`}
                    </div>
                  </div>
                </div>
                <div className="text-sm text-gray-400">
                  {new Date(activity.startedAt).toLocaleTimeString()}
                </div>
              </div>
            ))
          ) : (
            <div className="py-8 text-center text-gray-400">
              <Clock className="mx-auto mb-2 h-12 w-12 opacity-50" />
              <p>No recent activity</p>
              <p className="mt-1 text-sm">Execute workflows or agents to see activity here</p>
            </div>
          )}
        </div>
      </div>

      <div className="rounded-lg border border-gray-700 bg-gray-800 p-6">
        <UserSuggestionsPanel />
      </div>
    </div>
  );
}<|MERGE_RESOLUTION|>--- conflicted
+++ resolved
@@ -1,43 +1,8 @@
 'use client';
-<<<<<<< HEAD
 import { Bot, Workflow, Zap, TrendingUp, CheckCircle, Clock, Loader2 } from 'lucide-react';
 import { LineChart, Line, ResponsiveContainer } from 'recharts';
 import { trpc } from '@/lib/trpc/client';
 import AnimatedCounter from '@/components/AnimatedCounter';
-=======
-
-import { useEffect, useState } from 'react';
-import { Bot, Workflow, Zap, TrendingUp, CheckCircle, Clock, Loader2 } from 'lucide-react';
-import { LineChart, Line, ResponsiveContainer } from 'recharts';
-import { trpc } from '@/lib/trpc/client';
-import VoiceCommandPanel from '@/components/VoiceCommandPanel';
-
-// Animated counter component
-function AnimatedCounter({ value, duration = 1000 }: { value: number; duration?: number }) {
-  const [count, setCount] = useState(0);
-
-  useEffect(() => {
-    let startTime: number;
-    let animationFrame: number;
-
-    const animate = (timestamp: number) => {
-      if (!startTime) startTime = timestamp;
-      const progress = Math.min((timestamp - startTime) / duration, 1);
-
-      setCount(Math.floor(progress * value));
-
-      if (progress < 1) {
-        animationFrame = requestAnimationFrame(animate);
-      }
-    };
-
-    animationFrame = requestAnimationFrame(animate);
-    return () => cancelAnimationFrame(animationFrame);
-  }, [value, duration]);
-
-  return <span>{count}</span>;
-}
->>>>>>> fd5e4a78
 
 export default function DashboardPage() {
   // Fetch real metrics from database
@@ -92,14 +57,9 @@
                 <Bot className="h-5 w-5 text-purple-400" />
               </div>
             </div>
-<<<<<<< HEAD
             
             <div className="text-4xl font-bold text-white mb-2">
                 {metrics ? <AnimatedCounter value={metrics.activeAgents} /> : 0}
-=======
-            <div className="mb-2 text-4xl font-bold text-white">
-              {mounted && metrics ? <AnimatedCounter value={metrics.activeAgents} /> : metrics?.activeAgents || 0}
->>>>>>> fd5e4a78
             </div>
             <div className="mb-2 -mx-2 h-12">
               <ResponsiveContainer width="100%" height="100%">
@@ -131,14 +91,9 @@
                 <Workflow className="h-5 w-5 text-blue-400" />
               </div>
             </div>
-<<<<<<< HEAD
             
             <div className="text-4xl font-bold text-white mb-2">
                 {metrics ? <AnimatedCounter value={metrics.workflows} /> : 0}
-=======
-            <div className="mb-2 text-4xl font-bold text-white">
-              {mounted && metrics ? <AnimatedCounter value={metrics.workflows} /> : metrics?.workflows || 0}
->>>>>>> fd5e4a78
             </div>
             <div className="mb-2 -mx-2 h-12">
               <ResponsiveContainer width="100%" height="100%">
@@ -170,14 +125,9 @@
                 <Zap className="h-5 w-5 text-cyan-400" />
               </div>
             </div>
-<<<<<<< HEAD
             
             <div className="text-4xl font-bold text-white mb-2">
                 {metrics ? <AnimatedCounter value={metrics.executionsToday} /> : 0}
-=======
-            <div className="mb-2 text-4xl font-bold text-white">
-              {mounted && metrics ? <AnimatedCounter value={metrics.executionsToday} /> : metrics?.executionsToday || 0}
->>>>>>> fd5e4a78
             </div>
             <div className="mb-2 -mx-2 h-12">
               <ResponsiveContainer width="100%" height="100%">
