--- conflicted
+++ resolved
@@ -1,6 +1,5 @@
 # Apex Agents Platform
 
-<<<<<<< HEAD
 AI agent operations platform built with Next.js 14 (App Router), TypeScript, tRPC, Drizzle ORM, Neon Postgres, Pinecone, OpenAI, and Stripe. Apex Agents lets teams design autonomous agents, orchestrate workflows, ingest knowledge, monitor executions, and manage billing in one control plane.
 
 ## Platform Features
@@ -80,112 +79,4 @@
 ## Contributing & Support
 - Branch from `main`, keep changes atomic, update docs when routers/schema change.
 - Run the full QA checklist above before opening a PR.
-- Production incidents: capture `/api/debugger` output + Sentry link; escalate to platform team.
-=======
-Apex Agents is an AI operations console built on **Next.js 14 (App Router)**, **TypeScript**, **tRPC 11**, **Drizzle ORM**, and **Pinecone**. It lets operators design autonomous agents, orchestrate workflows, ingest knowledge, interact with an AGI surface, and monitor subscriptions—all inside a single UI.
-
-Think of it as an airport control tower for AI: agents (planes) need routes, fuel (data), and clearances (subscriptions). This repo contains the entire stack needed to run that tower.
-
----
-
-## Feature Highlights
-
-- **Enhanced AGI**: Stateful conversational core (`lib/agi`) with memory, emotional cues, and creativity controls exposed via `/api/agi/*`.
-- **AI Admin**: Autonomous maintainer that analyzes the repo, drafts patches, and can apply them locally or through GitHub via SSE streaming.
-- **Workflow Builder**: Drag-and-drop orchestration backed by `workflow-engine` and `executions` telemetry.
-- **Knowledge Hub**: Document uploads (PDF/DOCX/TXT/MD), text extraction, Pinecone embedding, and semantic search.
-- **Voice Commands**: Whisper transcription + GPT command parsing routed through `/api/voice`.
-- **Subscription Guardrails**: Stripe billing, quota tracking, and monitoring dashboards.
-- **Observability**: Sentry + custom debugger APIs + `/api/health/*` endpoints.
-
----
-
-## Architecture (Snapshot)
-
-| Layer | Tech | Notes |
-| --- | --- | --- |
-| UI | Next.js App Router, Tailwind, React Server Components | Client-only islands for dashboards, workflow canvas, voice widget. |
-| API | App Router handlers + tRPC routers | REST for external integrations, tRPC for strongly typed app calls. |
-| Services | `lib/agi`, `lib/ai-admin`, `workflow-engine`, `DocumentProcessor`, `SubscriptionService` | Encapsulate reasoning, GitOps, execution, ingestion, billing. |
-| Persistence | Neon Postgres (Drizzle ORM), Pinecone vectors, S3/Uploads | Schema definitions in `src/lib/db/schema.ts`. |
-| Integrations | OpenAI (chat/embeddings/Whisper), Stripe, Resend, GitHub | Keys configured via `.env.local` / Vercel dashboard. |
-
-For diagrams and detailed flows, see `docs/ARCHITECTURE.md`.
-
----
-
-## Quick Start
-
-1. **Install prerequisites**
-   - Node.js 18 (`nvm install 18 && nvm use 18`)
-   - npm ≥10 (ships with Node 18)
-   - Optional: Stripe CLI, Vercel CLI
-2. **Clone + install**
-
-   ```bash
-   git clone git@github.com:YOUR_ORG/apex-agents.git
-   cd apex-agents
-   npm install
-   ```
-
-3. **Configure environment**
-   - Copy `.env.example` (or follow `docs/ENVIRONMENT-VARIABLES.md`) to `.env.local`.
-   - Set `DATABASE_URL`, `JWT_SECRET`, `OPENAI_API_KEY`, `PINECONE_API_KEY`, `STRIPE_SECRET_KEY`, `STRIPE_WEBHOOK_SECRET`, `RESEND_API_KEY`, `ADMIN_UPGRADE_SECRET`, etc.
-   - Apply schema: `npm run db:push`
-4. **Run dev server**
-
-   ```bash
-   npm run dev
-   ```
-
-   Visit `http://localhost:3000`. Create an account at `/signup`; the first account or owner email becomes admin automatically.
-
----
-
-## Common Scripts
-
-| Command | Description |
-| --- | --- |
-| `npm run dev` | Next.js dev server with live reload. |
-| `npm run lint` | ESLint (flat config, TypeScript aware). |
-| `npm run build` | Production build (Next). |
-| `npm run test` | Playwright smoke tests. |
-| `npm run health:check` | TSX script probing DB/OpenAI/Pinecone health. |
-| `npm run db:generate` / `npm run db:push` | Drizzle migration tooling. |
-| `npm run stress:test` | Agent stress harness (`tests/stress`). |
-
----
-
-## Testing & Verification
-
-1. **Unit/E2E** – `npm run test` (ensure Playwright browsers installed).
-2. **AGI smoke** – `curl -H "Authorization: Bearer <token>" http://localhost:3000/api/agi/status`.
-3. **AI Admin SSE** – Use `/dashboard/ai-admin`, watch dev tools for `text/event-stream`.
-4. **Document ingestion** – Upload a PDF in the Knowledge tab; confirm status transitions to `completed`.
-5. **Voice command** – Use the Voice Command panel, speak “Show me today’s metrics,” verify JSON output.
-6. **Stripe webhooks** – `stripe listen --forward-to http://localhost:3000/api/webhooks/stripe` then `stripe trigger checkout.session.completed`.
-
----
-
-## Documentation Index
-
-| File | Description |
-| --- | --- |
-| `docs/TECHNICAL-SPEC.md` | High-level goals, stack, and non-functional requirements. |
-| `docs/ARCHITECTURE.md` | System diagrams (Mermaid) + pipelines + failure modes. |
-| `docs/API-REFERENCE.md` | HTTP + tRPC contracts, rate limits, examples. |
-| `docs/CODE-MODULES.md` | Directory-to-responsibility map. |
-| `docs/ONBOARDING-GUIDE.md` | Step-by-step ramp plan for new contributors. |
-| `docs/ENVIRONMENT-VARIABLES.md` | Secrets checklist and verification tips. |
-
----
-
-## Contributing
-
-1. Create a feature branch from `main`.
-2. Write code + tests, and update any docs affected (API reference, onboarding, etc.).
-3. Run `npm run lint && npm run test`.
-4. Submit a PR with screenshots or cURL snippets for UI/API changes.
-
-Need help? Open an issue or post in `#apex-engineering`. We aim for the runway lights to stay on—if something is unclear, surface it and we’ll document the fix.
->>>>>>> 69e7c2ec
+- Production incidents: capture `/api/debugger` output + Sentry link; escalate to platform team.